--- conflicted
+++ resolved
@@ -3,14 +3,9 @@
 import { Component } from './component';
 import { VNode, View, Action, Update } from './types';
 import { on, update } from './decorator';
-<<<<<<< HEAD
-import route from './router';
 import webComponent from './web-component';
-=======
 import route, { ROUTER_EVENT, ROUTER_404_EVENT } from './router';
-
 export { ROUTER_EVENT, ROUTER_404_EVENT } from './router';
->>>>>>> 22d019b9
 
 export interface IApp {
   start<T>(element?: Element | string, model?: T, view?: View<T>, update?: Update<T>,
