--- conflicted
+++ resolved
@@ -1,20 +1,11 @@
-<<<<<<< HEAD
-export type Element = HTMLElement | string;
-
-=======
 import { TemplateResult } from 'lit-html';
 export type Element = HTMLElement | string;
->>>>>>> 6137326f
 export type VNode = {
   tag: string | Function,
   props: {},
   children: Array<VNode | string>
 }
-<<<<<<< HEAD
-export type VDOM = false | string | VNode | Array<VNode | string>;
-=======
 export type VDOM = false | string | VNode | Array<VNode | string> | TemplateResult;
->>>>>>> 6137326f
 export type View<T> = (state: T) => VDOM | void;
 export type Action<T> = (state: T, ...p: any[]) => T | Promise<T> | void;
 export type ActionDef<T, E> = (readonly [E, Action<T>, {}?]);
