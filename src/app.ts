export class App {

  private _events: Object;

  public start;
  public createElement;
  public render;
  public Fragment;
  public webComponent;

  constructor() {
    this._events = {};
  }

  on(name: string, fn: (...args) => void, options: any = {}): void {
    this._events[name] = this._events[name] || [];
    this._events[name].push({ fn: fn, options: options });
  }

  off(name: string, fn: (...args) => void): void {
    let subscribers = this._events[name];
    if (subscribers) {
      subscribers = subscribers.filter((sub) => sub.fn !== fn);
      if (subscribers.length) this._events[name] = subscribers;
      else delete this._events[name]
    }
  }

  run(name: string, ...args): number {
    let subscribers = this._events[name];
    console.assert(!!subscribers, 'No subscriber for event: ' + name);
    if (subscribers) {
      subscribers = subscribers.filter((sub) => {
        const { fn, options } = sub;
        if (options.delay) {
          this.delay(name, fn, args, options);
        } else {
          fn.apply(this, args);
        }
        return !sub.options.once;
      });
      if (subscribers.length) this._events[name] = subscribers;
      else delete this._events[name]
    }

    return subscribers ? subscribers.length : 0;
  }

  once(name: string, fn, options: any = {}): void {
    this.on(name, fn, { ...options, once: true });
  }

  private delay(name, fn, args, options): void {
    if (options._t) clearTimeout(options._t);
    options._t = setTimeout(() => {
      clearTimeout(options._t);
      fn.apply(this, args);
    }, options.delay);
  }
}

<<<<<<< HEAD
const AppRunVersions = 'AppRun-2';
let app: App;
const root = (typeof self === 'object' && self.self === self && self) ||
  (typeof global === 'object' && global.global === global && global) 
=======
const AppRunVersions = 'AppRun-1';
let app: App;
const root = (typeof self === 'object' && self.self === self && self) ||
  (typeof global === 'object' && global.global === global && global)
>>>>>>> 0832141f
if (root['app'] && root['_AppRunVersions']) {
  app = root['app'];
} else {
  app = new App();
  root['app'] = app;
  root['_AppRunVersions'] = AppRunVersions;
}
export default app;<|MERGE_RESOLUTION|>--- conflicted
+++ resolved
@@ -59,17 +59,10 @@
   }
 }
 
-<<<<<<< HEAD
 const AppRunVersions = 'AppRun-2';
 let app: App;
 const root = (typeof self === 'object' && self.self === self && self) ||
-  (typeof global === 'object' && global.global === global && global) 
-=======
-const AppRunVersions = 'AppRun-1';
-let app: App;
-const root = (typeof self === 'object' && self.self === self && self) ||
   (typeof global === 'object' && global.global === global && global)
->>>>>>> 0832141f
 if (root['app'] && root['_AppRunVersions']) {
   app = root['app'];
 } else {
